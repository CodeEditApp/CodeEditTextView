--- conflicted
+++ resolved
@@ -20,16 +20,12 @@
         NotificationCenter.default.post(name: Self.textWillChangeNotification, object: self)
         layoutManager.beginTransaction()
         textStorage.beginEditing()
-<<<<<<< HEAD
-        _undoManager?.beginGrouping()
-=======
 
         var shouldEndGrouping = false
         if !(_undoManager?.isGrouping ?? false) {
             _undoManager?.beginGrouping()
             shouldEndGrouping = true
         }
->>>>>>> e4d48533
 
         // Can't insert an empty string into an empty range. One must be not empty
         for range in ranges.sorted(by: { $0.location > $1.location }) where
@@ -50,14 +46,10 @@
             delegate?.textView(self, didReplaceContentsIn: range, with: string)
         }
 
-<<<<<<< HEAD
-        _undoManager?.endGrouping()
-=======
         if shouldEndGrouping {
             _undoManager?.endGrouping()
         }
 
->>>>>>> e4d48533
         layoutManager.endTransaction()
         textStorage.endEditing()
         selectionManager.notifyAfterEdit()
