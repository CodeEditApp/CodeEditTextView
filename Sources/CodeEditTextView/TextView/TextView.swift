//
//  TextView.swift
//  CodeEditTextView
//
//  Created by Khan Winter on 6/21/23.
//

import AppKit
import TextStory

/// # Text View
///
/// A view that draws and handles user interactions with text.
/// Optimized for line-based documents, does not attempt to have feature parity with `NSTextView`.
///
/// The text view maintains multiple helper classes for selecting, editing, and laying out text.
/// ```
/// TextView
/// |-> NSTextStorage              Base text storage.
/// |-> TextLayoutManager          Creates, manages, and lays out text lines.
/// |  |-> TextLineStorage         Extremely fast object for storing and querying lines of text. Does not store text.
/// |  |-> [TextLine]              Represents a line of text.
/// |  |   |-> Typesetter          Calculates line breaks and other layout information for text lines.
/// |  |   |-> [LineFragment]      Represents a visual line of text, stored in an internal line storage object.
/// |  |-> [LineFragmentView]      Reusable line fragment view that draws a line fragment.
/// |  |-> MarkedRangeManager      Manages marked ranges, updates layout if needed.
/// |
/// |-> TextSelectionManager       Maintains, modifies, and renders text selections
/// |  |-> [TextSelection]         Represents a range of selected text.
/// ```
///
/// Conforms to [`NSTextContent`](https://developer.apple.com/documentation/appkit/nstextcontent) and
/// [`NSTextInputClient`](https://developer.apple.com/documentation/appkit/nstextinputclient) to work well with system
/// text interactions such as inserting text and marked text.
///
public class TextView: NSView, NSTextContent {
    // MARK: - Statics

    /// The default typing attributes:
    /// - font: System font, size 12
    /// - foregroundColor: System text color
    /// - kern: 0.0
    public static var defaultTypingAttributes: [NSAttributedString.Key: Any] {
        [.font: NSFont.systemFont(ofSize: 12), .foregroundColor: NSColor.textColor, .kern: 0.0]
    }

    // swiftlint:disable:next line_length
    public static let textDidChangeNotification: Notification.Name = .init(rawValue: "com.CodeEdit.TextView.TextDidChangeNotification")

    // swiftlint:disable:next line_length
    public static let textWillChangeNotification: Notification.Name = .init(rawValue: "com.CodeEdit.TextView.TextWillChangeNotification")

    // MARK: - Configuration

    /// The string for the text view.
    public var string: String {
        get {
            textStorage.string
        }
        set {
            layoutManager.willReplaceCharactersInRange(range: documentRange, with: newValue)
            textStorage.setAttributedString(NSAttributedString(string: newValue, attributes: typingAttributes))
        }
    }

    /// The attributes to apply to inserted text.
    public var typingAttributes: [NSAttributedString.Key: Any] = [:] {
        didSet {
            setNeedsDisplay()
            layoutManager?.setNeedsLayout()
        }
    }

    /// The default font of the text view.
    /// - Note: Setting the font for the text view will update the font as the user types. To change the font for the
    ///         entire view, update the `font` attribute in ``TextView/textStorage``.
    public var font: NSFont {
        get {
            (typingAttributes[.font] as? NSFont) ?? NSFont.systemFont(ofSize: 12)
        }
        set {
            typingAttributes[.font] = newValue
            layoutManager?.setNeedsLayout()
            setNeedsDisplay()
        }
    }

    /// The text color of the text view.
    /// - Note: Setting the text color for the text view will update the text color as the user types. To change the
    ///         text color for the entire view, update the `foregroundColor` attribute in ``TextView/textStorage``.
    public var textColor: NSColor {
        get {
            (typingAttributes[.foregroundColor] as? NSColor) ?? NSColor.textColor
        }
        set {
            typingAttributes[.foregroundColor] = newValue
        }
    }

    /// The line height as a multiple of the font's line height. 1.0 represents no change in height.
    public var lineHeight: CGFloat {
        get {
            layoutManager?.lineHeightMultiplier ?? 1.0
        }
        set {
            layoutManager?.lineHeightMultiplier = newValue
        }
    }

    /// The amount of extra space to add when overscroll is enabled, as a percentage of the viewport height
    public var overscrollAmount: CGFloat = 0.5 {
        didSet {
            if overscrollAmount < 0 {
                overscrollAmount = 0
            }
            updateFrameIfNeeded()
        }
    }

    /// Whether or not the editor should wrap lines
    public var wrapLines: Bool {
        get {
            layoutManager?.wrapLines ?? false
        }
        set {
            layoutManager?.wrapLines = newValue
        }
    }

    /// A multiplier that determines the amount of space between characters. `1.0` indicates no space,
    /// `2.0` indicates one character of space between other characters.
    public var letterSpacing: Double {
        didSet {
            kern = fontCharWidth * (letterSpacing - 1.0)
            layoutManager.setNeedsLayout()
        }
    }

    /// Determines if the text view's content can be edited.
    public var isEditable: Bool {
        didSet {
            setNeedsDisplay()
            selectionManager.updateSelectionViews()
            if !isEditable && isFirstResponder {
                _ = resignFirstResponder()
            }
        }
    }

    /// Determines if the text view responds to selection events, such as clicks.
    public var isSelectable: Bool = true {
        didSet {
            if !isSelectable {
                selectionManager.removeCursors()
                if isFirstResponder {
                    _ = resignFirstResponder()
                }
            }
            setNeedsDisplay()
        }
    }

    /// The edge insets for the text view. This value insets every piece of drawable content in the view, including
    /// selection rects.
    ///
    /// To further inset the text from the edge, without modifying how selections are inset, use ``textInsets``
    public var edgeInsets: HorizontalEdgeInsets {
        get {
            selectionManager.edgeInsets
        }
        set {
            layoutManager.edgeInsets = newValue + textInsets
            selectionManager.edgeInsets = newValue
        }
    }

    /// Insets just drawn text from the horizontal edges. This is in addition to the insets in ``edgeInsets``, but does
    /// not apply to other drawn content.
    public var textInsets: HorizontalEdgeInsets {
        get {
            layoutManager.edgeInsets - selectionManager.edgeInsets
        }
        set {
            layoutManager.edgeInsets = edgeInsets + newValue
        }
    }

    /// The kern to use for characters. Defaults to `0.0` and is updated when `letterSpacing` is set.
    /// - Note: Setting the kern for the text view will update the kern as the user types. To change the
    ///         kern for the entire view, update the `kern` attribute in ``TextView/textStorage``.
    public var kern: CGFloat {
        get {
            typingAttributes[.kern] as? CGFloat ?? 0
        }
        set {
            typingAttributes[.kern] = newValue
        }
    }

    /// The strategy to use when breaking lines. Defaults to ``LineBreakStrategy/word``.
    public var lineBreakStrategy: LineBreakStrategy {
        get {
            layoutManager?.lineBreakStrategy ?? .word
        }
        set {
            layoutManager.lineBreakStrategy = newValue
        }
    }

    /// Determines if the text view uses the macOS system cursor or a ``CursorView`` for cursors.
    ///
    /// - Important: Only available after macOS 14.
    public var useSystemCursor: Bool {
        get {
            selectionManager?.useSystemCursor ?? false
        }
        set {
            guard #available(macOS 14, *) else {
                logger.warning("useSystemCursor only available after macOS 14.")
                return
            }
            selectionManager?.useSystemCursor = newValue
        }
    }

    /// The attributes used to render marked text.
    /// Defaults to a single underline.
    public var markedTextAttributes: [NSAttributedString.Key: Any] {
        get {
            layoutManager.markedTextManager.markedTextAttributes
        }
        set {
            layoutManager.markedTextManager.markedTextAttributes = newValue
            layoutManager.layoutLines() // Layout lines to refresh attributes. This should be rare.
        }
    }

    open var contentType: NSTextContentType?

    /// The text view's delegate.
    public weak var delegate: TextViewDelegate?

    /// The text storage object for the text view.
    /// - Warning: Do not update the text storage object directly. Doing so will very likely break the text view's
    ///            layout system. Use methods like ``TextView/replaceCharacters(in:with:)-58mt7`` or
    ///            ``TextView/insertText(_:)`` to modify content.
<<<<<<< HEAD
    private(set) public var textStorage: NSTextStorage!

    /// The layout manager for the text view.
    private(set) public var layoutManager: TextLayoutManager!

=======
    package(set) public var textStorage: NSTextStorage!
    /// The layout manager for the text view.
    package(set) public var layoutManager: TextLayoutManager!
>>>>>>> 02202a8d
    /// The selection manager for the text view.
    package(set) public var selectionManager: TextSelectionManager!

    /// Manages emphasized text ranges in the text view
    public var emphasisManager: EmphasisManager?

    // MARK: - Private Properties

    var isFirstResponder: Bool = false

    /// When dragging to create a selection, these enable us to scroll the view as the user drags outside the view's
    /// bounds.
    var mouseDragAnchor: CGPoint?
    var mouseDragTimer: Timer?
    var cursorSelectionMode: CursorSelectionMode = .character

    /// When we receive a drag operation we add a temporary cursor view not managed by the selection manager.
    /// This is the reference to that view, it is cleaned up when a drag ends.
    var draggingCursorView: NSView?
    var isDragging: Bool = false

    private var fontCharWidth: CGFloat {
        (" " as NSString).size(withAttributes: [.font: font]).width
    }

    internal(set) public var _undoManager: CEUndoManager?

    @objc dynamic open var allowsUndo: Bool

    var scrollView: NSScrollView? {
        guard let enclosingScrollView, enclosingScrollView.documentView == self else { return nil }
        return enclosingScrollView
    }

    var storageDelegate: MultiStorageDelegate!

    // MARK: - Init

    /// Initializes the text view.
    /// - Parameters:
    ///   - string: The contents of the text view.
    ///   - font: The default font.
    ///   - textColor: The default text color.
    ///   - lineHeightMultiplier: The multiplier to use for line heights.
    ///   - wrapLines: Determines how the view will wrap lines to the viewport.
    ///   - isEditable: Determines if the view is editable.
    ///   - isSelectable: Determines if the view is selectable.
    ///   - letterSpacing: Sets the letter spacing on the view.
    ///   - useSystemCursor: Set to true to use the system cursor. Only available in macOS >= 14.
    ///   - delegate: The text view's delegate.
    public init(
        string: String,
        font: NSFont = .monospacedSystemFont(ofSize: 12, weight: .regular),
        textColor: NSColor = .labelColor,
        lineHeightMultiplier: CGFloat = 1.0,
        wrapLines: Bool = true,
        isEditable: Bool = true,
        isSelectable: Bool = true,
        letterSpacing: Double = 1.0,
        useSystemCursor: Bool = false,
        delegate: TextViewDelegate? = nil
    ) {
        self.textStorage = NSTextStorage(string: string)
        self.delegate = delegate
        self.isEditable = isEditable
        self.isSelectable = isSelectable
        self.letterSpacing = letterSpacing
        self.allowsUndo = true

        super.init(frame: .zero)

        self.emphasisManager = EmphasisManager(textView: self)
        self.storageDelegate = MultiStorageDelegate()

        wantsLayer = true
        postsFrameChangedNotifications = true
        postsBoundsChangedNotifications = true
        autoresizingMask = [.width, .height]
        registerForDraggedTypes([.string, .fileContents, .html, .multipleTextSelection, .tabularText, .rtf])

        self.typingAttributes = [
            .font: font,
            .foregroundColor: textColor,
        ]

        textStorage.addAttributes(typingAttributes, range: documentRange)
        textStorage.delegate = storageDelegate

        layoutManager = setUpLayoutManager(lineHeightMultiplier: lineHeightMultiplier, wrapLines: wrapLines)
        storageDelegate.addDelegate(layoutManager)
        selectionManager = setUpSelectionManager()
        selectionManager.useSystemCursor = useSystemCursor

        _undoManager = CEUndoManager(textView: self)

        layoutManager.layoutLines()
        setUpDragGesture()
    }

    required init?(coder: NSCoder) {
        fatalError("init(coder:) has not been implemented")
    }

    public var documentRange: NSRange {
        NSRange(location: 0, length: textStorage.length)
    }

    // MARK: - View Lifecycle

    override public func layout() {
        layoutManager.layoutLines()
        super.layout()
    }

    override public func viewWillMove(toWindow newWindow: NSWindow?) {
        super.viewWillMove(toWindow: newWindow)
        layoutManager.layoutLines()
    }

    override public func viewWillMove(toSuperview newSuperview: NSView?) {
        guard let scrollView = enclosingScrollView else {
            return
        }

        setUpScrollListeners(scrollView: scrollView)
    }

    override public func viewDidEndLiveResize() {
        super.viewDidEndLiveResize()
        updateFrameIfNeeded()
    }

    // MARK: - Hit test

    /// Returns the responding view for a given point.
    /// - Parameter point: The point to find.
    /// - Returns: A view at the given point, if any.
    override public func hitTest(_ point: NSPoint) -> NSView? {
        if visibleRect.contains(point) {
            return self
        } else {
            return super.hitTest(point)
        }
    }

    deinit {
        layoutManager = nil
        selectionManager = nil
        textStorage = nil
        NotificationCenter.default.removeObserver(self)
    }
}<|MERGE_RESOLUTION|>--- conflicted
+++ resolved
@@ -244,17 +244,11 @@
     /// - Warning: Do not update the text storage object directly. Doing so will very likely break the text view's
     ///            layout system. Use methods like ``TextView/replaceCharacters(in:with:)-58mt7`` or
     ///            ``TextView/insertText(_:)`` to modify content.
-<<<<<<< HEAD
     private(set) public var textStorage: NSTextStorage!
 
     /// The layout manager for the text view.
     private(set) public var layoutManager: TextLayoutManager!
 
-=======
-    package(set) public var textStorage: NSTextStorage!
-    /// The layout manager for the text view.
-    package(set) public var layoutManager: TextLayoutManager!
->>>>>>> 02202a8d
     /// The selection manager for the text view.
     package(set) public var selectionManager: TextSelectionManager!
 
