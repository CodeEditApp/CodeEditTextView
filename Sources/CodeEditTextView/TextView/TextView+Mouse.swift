//
//  TextView+Mouse.swift
//  CodeEditTextView
//
//  Created by Khan Winter on 9/19/23.
//

import AppKit

extension TextView {
    override public func mouseDown(with event: NSEvent) {
        // Set cursor
        guard isSelectable,
              event.type == .leftMouseDown,
              let offset = layoutManager.textOffsetAtPoint(self.convert(event.locationInWindow, from: nil)) else {
            super.mouseDown(with: event)
            return
        }

        switch event.clickCount {
        case 1:
            handleSingleClick(event: event, offset: offset)
        case 2:
            handleDoubleClick(event: event)
        case 3:
            handleTripleClick(event: event)
        default:
            break
        }

        setUpMouseAutoscrollTimer()
    }

    /// Single click, if control-shift we add a cursor
    /// if shift, we extend the selection to the click location
    /// else we set the cursor
    fileprivate func handleSingleClick(event: NSEvent, offset: Int) {
        cursorSelectionMode = .character

        guard isEditable else {
            super.mouseDown(with: event)
            return
        }
        let eventFlags = event.modifierFlags.intersection(.deviceIndependentFlagsMask)
        if eventFlags == [.control, .shift] {
            unmarkText()
            selectionManager.addSelectedRange(NSRange(location: offset, length: 0))
        } else if eventFlags.contains(.shift) {
            unmarkText()
            shiftClickExtendSelection(to: offset)
        } else {
            selectionManager.setSelectedRange(NSRange(location: offset, length: 0))
            unmarkTextIfNeeded()
        }
    }

    fileprivate func handleDoubleClick(event: NSEvent) {
        cursorSelectionMode = .word

        guard !event.modifierFlags.contains(.shift) else {
            super.mouseDown(with: event)
            return
        }
        unmarkText()
        selectWord(nil)
    }

    fileprivate func handleTripleClick(event: NSEvent) {
        cursorSelectionMode = .line

        guard !event.modifierFlags.contains(.shift) else {
            super.mouseDown(with: event)
            return
        }
        unmarkText()
        selectLine(nil)
    }

    override public func mouseUp(with event: NSEvent) {
        mouseDragAnchor = nil
        disableMouseAutoscrollTimer()
        super.mouseUp(with: event)
    }

    override public func mouseDragged(with event: NSEvent) {
        guard !(inputContext?.handleEvent(event) ?? false) && isSelectable && !isDragging else {
            return
        }

        // We receive global events because our view received the drag event, but we need to clamp the potentially
        // out-of-bounds positions to a position our layout manager can deal with.
        let locationInWindow = convert(event.locationInWindow, from: nil)
        let locationInView = CGPoint(
            x: max(0.0, min(locationInWindow.x, frame.width)),
            y: max(0.0, min(locationInWindow.y, frame.height))
        )

        if mouseDragAnchor == nil {
            mouseDragAnchor = locationInView
            super.mouseDragged(with: event)
        } else {
            guard let mouseDragAnchor,
                  let startPosition = layoutManager.textOffsetAtPoint(mouseDragAnchor),
                  let endPosition = layoutManager.textOffsetAtPoint(locationInView) else {
                return
            }

            let modifierFlags = event.modifierFlags.intersection(.deviceIndependentFlagsMask)
            if modifierFlags.contains(.option) {
<<<<<<< HEAD
                dragColumnSelection(mouseDragAnchor: mouseDragAnchor, locationInView: locationInView)
=======
                dragColumnSelection(mouseDragAnchor: mouseDragAnchor, event: event)
>>>>>>> 3f96de57
            } else {
                dragSelection(startPosition: startPosition, endPosition: endPosition, mouseDragAnchor: mouseDragAnchor)
            }

            setNeedsDisplay()
            self.autoscroll(with: event)
        }
    }

    /// Extends the current selection to the offset. Only used when the user shift-clicks a location in the document.
    ///
    /// If the offset is within the selection, trims the selection from the nearest edge (start or end) towards the
    /// clicked offset.
    /// Otherwise, extends the selection to the clicked offset.
    ///
    /// - Parameter offset: The offset clicked on.
    fileprivate func shiftClickExtendSelection(to offset: Int) {
        // Use the last added selection, this is behavior copied from Xcode.
        guard var selectedRange = selectionManager.textSelections.last?.range else { return }
        if selectedRange.contains(offset) {
            if offset - selectedRange.location <= selectedRange.max - offset {
                selectedRange.length -= offset - selectedRange.location
                selectedRange.location = offset
            } else {
                selectedRange.length -= selectedRange.max - offset
            }
        } else {
            selectedRange.formUnion(NSRange(
                start: min(offset, selectedRange.location),
                end: max(offset, selectedRange.max)
            ))
        }
        selectionManager.setSelectedRange(selectedRange)
        setNeedsDisplay()
    }

    // MARK: - Mouse Autoscroll

    /// Sets up a timer that fires at a predetermined period to autoscroll the text view.
    /// Ensure the timer is disabled using ``disableMouseAutoscrollTimer``.
    func setUpMouseAutoscrollTimer() {
        mouseDragTimer?.invalidate()
        // https://cocoadev.github.io/AutoScrolling/ (fired at ~45Hz)
        mouseDragTimer = Timer.scheduledTimer(withTimeInterval: 0.022, repeats: true) { [weak self] _ in
            if let event = self?.window?.currentEvent, event.type == .leftMouseDragged {
                self?.mouseDragged(with: event)
                self?.autoscroll(with: event)
            }
        }
    }

    /// Disables the mouse drag timer started by ``setUpMouseAutoscrollTimer``
    func disableMouseAutoscrollTimer() {
        mouseDragTimer?.invalidate()
        mouseDragTimer = nil
    }

<<<<<<< HEAD
=======
    // MARK: - Drag Selection

>>>>>>> 3f96de57
    private func dragSelection(startPosition: Int, endPosition: Int, mouseDragAnchor: CGPoint) {
        switch cursorSelectionMode {
        case .character:
            selectionManager.setSelectedRange(
                NSRange(
                    location: min(startPosition, endPosition),
                    length: max(startPosition, endPosition) - min(startPosition, endPosition)
                )
            )

        case .word:
            let startWordRange = findWordBoundary(at: startPosition)
            let endWordRange = findWordBoundary(at: endPosition)

            selectionManager.setSelectedRange(
                NSRange(
                    location: min(startWordRange.location, endWordRange.location),
                    length: max(startWordRange.location + startWordRange.length,
                                endWordRange.location + endWordRange.length) -
                    min(startWordRange.location, endWordRange.location)
                )
            )

        case .line:
            let startLineRange = findLineBoundary(at: startPosition)
            let endLineRange = findLineBoundary(at: endPosition)

            selectionManager.setSelectedRange(
                NSRange(
                    location: min(startLineRange.location, endLineRange.location),
                    length: max(startLineRange.location + startLineRange.length,
                                endLineRange.location + endLineRange.length) -
                    min(startLineRange.location, endLineRange.location)
                )
            )
        }
    }

<<<<<<< HEAD
    private func dragColumnSelection(mouseDragAnchor: CGPoint, locationInView: CGPoint) {
        // Drag the selection and select in columns
        let start = CGPoint(
            x: min(mouseDragAnchor.x, locationInView.x),
            y: min(mouseDragAnchor.y, locationInView.y)
        )
        let end = CGPoint(
            x: max(mouseDragAnchor.x, locationInView.x),
            y: max(mouseDragAnchor.y, locationInView.y)
        )

        // Collect all overlapping text ranges
        var selectedRanges: [NSRange] = layoutManager.linesStartingAt(start.y, until: end.y).flatMap { textLine in
            // Collect fragment ranges
            return textLine.data.lineFragments.compactMap { lineFragment -> NSRange? in
                let startOffset = self.layoutManager.textOffsetAtPoint(
                    start,
                    fragmentPosition: lineFragment,
                    linePosition: textLine
                )
                let endOffset = self.layoutManager.textOffsetAtPoint(
                    end,
                    fragmentPosition: lineFragment,
                    linePosition: textLine
                )
                guard let startOffset, let endOffset else { return nil }

                return NSRange(start: startOffset, end: endOffset)
            }
        }

        // If we have some non-cursor selections, filter out any cursor selections
        if selectedRanges.contains(where: { !$0.isEmpty }) {
            selectedRanges = selectedRanges.filter({ !$0.isEmpty })
        }

        selectionManager.setSelectedRanges(selectedRanges)
=======
    private func dragColumnSelection(mouseDragAnchor: CGPoint, event: NSEvent) {
        // Drag the selection and select in columns
        let eventLocation = convert(event.locationInWindow, from: nil)
        selectColumns(betweenPointA: eventLocation, pointB: mouseDragAnchor)
>>>>>>> 3f96de57
    }
}<|MERGE_RESOLUTION|>--- conflicted
+++ resolved
@@ -107,11 +107,7 @@
 
             let modifierFlags = event.modifierFlags.intersection(.deviceIndependentFlagsMask)
             if modifierFlags.contains(.option) {
-<<<<<<< HEAD
                 dragColumnSelection(mouseDragAnchor: mouseDragAnchor, locationInView: locationInView)
-=======
-                dragColumnSelection(mouseDragAnchor: mouseDragAnchor, event: event)
->>>>>>> 3f96de57
             } else {
                 dragSelection(startPosition: startPosition, endPosition: endPosition, mouseDragAnchor: mouseDragAnchor)
             }
@@ -169,11 +165,8 @@
         mouseDragTimer = nil
     }
 
-<<<<<<< HEAD
-=======
     // MARK: - Drag Selection
 
->>>>>>> 3f96de57
     private func dragSelection(startPosition: Int, endPosition: Int, mouseDragAnchor: CGPoint) {
         switch cursorSelectionMode {
         case .character:
@@ -212,7 +205,6 @@
         }
     }
 
-<<<<<<< HEAD
     private func dragColumnSelection(mouseDragAnchor: CGPoint, locationInView: CGPoint) {
         // Drag the selection and select in columns
         let start = CGPoint(
@@ -250,11 +242,5 @@
         }
 
         selectionManager.setSelectedRanges(selectedRanges)
-=======
-    private func dragColumnSelection(mouseDragAnchor: CGPoint, event: NSEvent) {
-        // Drag the selection and select in columns
-        let eventLocation = convert(event.locationInWindow, from: nil)
-        selectColumns(betweenPointA: eventLocation, pointB: mouseDragAnchor)
->>>>>>> 3f96de57
     }
 }