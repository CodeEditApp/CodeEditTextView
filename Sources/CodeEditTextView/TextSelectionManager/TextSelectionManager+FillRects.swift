//
//  TextSelectionManager+FillRects.swift
//  CodeEditTextView
//
//  Created by Khan Winter on 10/22/23.
//

import Foundation

extension TextSelectionManager {
<<<<<<< HEAD
    /// Calculate a set of rects for a text selection suitable for filling with the selection color to indicate a multi-line selection.
    ///
    /// The returned rects are inset by edge insets passed to the text view, the given `rect` parameter can be the 'raw'
    /// rect to draw in, no need to inset it before this method call.
=======
    /// Calculate a set of rects for a text selection suitable for filling with the selection color to indicate a
    /// multi-line selection. The returned rects surround all selected line fragments for the given selection,
    /// following the available text layout space, rather than the available selection layout space.
>>>>>>> 02202a8d
    ///
    /// - Parameters:
    ///   - rect: The bounding rect of available draw space.
    ///   - textSelection: The selection to use.
    /// - Returns: An array of rects that the selection overlaps.
    func getFillRects(in rect: NSRect, for textSelection: TextSelection) -> [CGRect] {
        guard let layoutManager,
                let range = textSelection.range.intersection(textView?.visibleTextRange ?? .zero) else {
            return []
        }

<<<<<<< HEAD
        let insetXPos = max(layoutManager.edgeInsets.left, rect.minX)
        let insetWidth = max(0, rect.maxX - insetXPos - layoutManager.edgeInsets.right)
        let insetRect = NSRect(x: insetXPos, y: rect.origin.y, width: insetWidth, height: rect.height)

        // Calculate the first line and any rects selected
        // If the last line position is not the same as the first, calculate any rects from that line.
        // If there's > 0 space between the first and last positions, add a rect between them to cover any
        // intermediate lines.

        let firstLineRects = getFillRects(in: rect, selectionRange: range, forPosition: firstLinePosition)
        let lastLineRects: [CGRect] = if lastLinePosition.range != firstLinePosition.range {
            getFillRects(in: rect, selectionRange: range, forPosition: lastLinePosition)
        } else {
            []
=======
        var fillRects: [CGRect] = []

        let textWidth = if layoutManager.maxLineLayoutWidth == .greatestFiniteMagnitude {
            layoutManager.maxLineWidth
        } else {
            layoutManager.maxLineLayoutWidth
>>>>>>> 02202a8d
        }
        let maxWidth = max(textWidth, layoutManager.wrapLinesWidth)
        let validTextDrawingRect = CGRect(
            x: layoutManager.edgeInsets.left,
            y: rect.minY,
            width: maxWidth,
            height: rect.height
        ).intersection(rect)

<<<<<<< HEAD
        fillRects.append(contentsOf: firstLineRects + lastLineRects)

        if firstLinePosition.yPos + firstLinePosition.height < lastLinePosition.yPos {
            fillRects.append(CGRect(
                x: insetXPos,
                y: firstLinePosition.yPos + firstLinePosition.height,
                width: insetWidth,
                height: lastLinePosition.yPos - (firstLinePosition.yPos + firstLinePosition.height)
            ))
        }

        // Pixel align these to avoid aliasing on the edges of each rect that should be a solid box.
        return fillRects.map { $0.intersection(insetRect).pixelAligned }
=======
        for linePosition in layoutManager.lineStorage.linesInRange(range) {
            fillRects.append(
                contentsOf: getFillRects(in: validTextDrawingRect, selectionRange: range, forPosition: linePosition)
            )
        }

        // Pixel align these to avoid aliasing on the edges of each rect that should be a solid box.
        return fillRects.map { $0.intersection(validTextDrawingRect).pixelAligned }
>>>>>>> 02202a8d
    }

    /// Find fill rects for a specific line position.
    /// - Parameters:
    ///   - rect: The bounding rect of the overall view.
    ///   - range: The selected range to create fill rects for.
    ///   - linePosition: The line position to use.
    /// - Returns: An array of rects that the selection overlaps.
    private func getFillRects(
        in rect: NSRect,
        selectionRange range: NSRange,
        forPosition linePosition: TextLineStorage<TextLine>.TextLinePosition
    ) -> [CGRect] {
        guard let layoutManager else { return [] }
        var fillRects: [CGRect] = []

        // The selected range contains some portion of the line
        for fragmentPosition in linePosition.data.lineFragments {
            guard let fragmentRange = fragmentPosition
                .range
                .shifted(by: linePosition.range.location),
                  let intersectionRange = fragmentRange.intersection(range),
                  let minRect = layoutManager.rectForOffset(intersectionRange.location) else {
                continue
            }

            let maxRect: CGRect
            // If the selection is at the end of the line, or contains the end of the fragment, and is not the end
            // of the document, we select the entire line to the right of the selection point.
            if (fragmentRange.max <= range.max || range.contains(fragmentRange.max))
                && intersectionRange.max != layoutManager.lineStorage.length {
                maxRect = CGRect(
                    x: rect.maxX,
                    y: fragmentPosition.yPos + linePosition.yPos,
                    width: 0,
                    height: fragmentPosition.height
                )
            } else if let maxFragmentRect = layoutManager.rectForOffset(intersectionRange.max) {
                maxRect = maxFragmentRect
            } else {
                continue
            }

            fillRects.append(CGRect(
                x: minRect.origin.x,
                y: minRect.origin.y,
                width: maxRect.minX - minRect.minX,
                height: max(minRect.height, maxRect.height)
            ))
        }

        return fillRects
    }
}<|MERGE_RESOLUTION|>--- conflicted
+++ resolved
@@ -8,16 +8,9 @@
 import Foundation
 
 extension TextSelectionManager {
-<<<<<<< HEAD
-    /// Calculate a set of rects for a text selection suitable for filling with the selection color to indicate a multi-line selection.
-    ///
-    /// The returned rects are inset by edge insets passed to the text view, the given `rect` parameter can be the 'raw'
-    /// rect to draw in, no need to inset it before this method call.
-=======
     /// Calculate a set of rects for a text selection suitable for filling with the selection color to indicate a
     /// multi-line selection. The returned rects surround all selected line fragments for the given selection,
     /// following the available text layout space, rather than the available selection layout space.
->>>>>>> 02202a8d
     ///
     /// - Parameters:
     ///   - rect: The bounding rect of available draw space.
@@ -29,29 +22,12 @@
             return []
         }
 
-<<<<<<< HEAD
-        let insetXPos = max(layoutManager.edgeInsets.left, rect.minX)
-        let insetWidth = max(0, rect.maxX - insetXPos - layoutManager.edgeInsets.right)
-        let insetRect = NSRect(x: insetXPos, y: rect.origin.y, width: insetWidth, height: rect.height)
-
-        // Calculate the first line and any rects selected
-        // If the last line position is not the same as the first, calculate any rects from that line.
-        // If there's > 0 space between the first and last positions, add a rect between them to cover any
-        // intermediate lines.
-
-        let firstLineRects = getFillRects(in: rect, selectionRange: range, forPosition: firstLinePosition)
-        let lastLineRects: [CGRect] = if lastLinePosition.range != firstLinePosition.range {
-            getFillRects(in: rect, selectionRange: range, forPosition: lastLinePosition)
-        } else {
-            []
-=======
         var fillRects: [CGRect] = []
 
         let textWidth = if layoutManager.maxLineLayoutWidth == .greatestFiniteMagnitude {
             layoutManager.maxLineWidth
         } else {
             layoutManager.maxLineLayoutWidth
->>>>>>> 02202a8d
         }
         let maxWidth = max(textWidth, layoutManager.wrapLinesWidth)
         let validTextDrawingRect = CGRect(
@@ -61,21 +37,6 @@
             height: rect.height
         ).intersection(rect)
 
-<<<<<<< HEAD
-        fillRects.append(contentsOf: firstLineRects + lastLineRects)
-
-        if firstLinePosition.yPos + firstLinePosition.height < lastLinePosition.yPos {
-            fillRects.append(CGRect(
-                x: insetXPos,
-                y: firstLinePosition.yPos + firstLinePosition.height,
-                width: insetWidth,
-                height: lastLinePosition.yPos - (firstLinePosition.yPos + firstLinePosition.height)
-            ))
-        }
-
-        // Pixel align these to avoid aliasing on the edges of each rect that should be a solid box.
-        return fillRects.map { $0.intersection(insetRect).pixelAligned }
-=======
         for linePosition in layoutManager.lineStorage.linesInRange(range) {
             fillRects.append(
                 contentsOf: getFillRects(in: validTextDrawingRect, selectionRange: range, forPosition: linePosition)
@@ -84,7 +45,6 @@
 
         // Pixel align these to avoid aliasing on the edges of each rect that should be a solid box.
         return fillRects.map { $0.intersection(validTextDrawingRect).pixelAligned }
->>>>>>> 02202a8d
     }
 
     /// Find fill rects for a specific line position.
