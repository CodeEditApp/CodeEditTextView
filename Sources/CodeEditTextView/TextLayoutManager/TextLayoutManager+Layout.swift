--- conflicted
+++ resolved
@@ -250,13 +250,8 @@
         let view = viewReuseQueue.getOrCreateView(forKey: lineFragment.data.id) {
             renderDelegate?.lineFragmentView(for: lineFragment.data) ?? LineFragmentView()
         }
-<<<<<<< HEAD
         view.translatesAutoresizingMaskIntoConstraints = true // Small optimization for lots of subviews
-        view.setLineFragment(lineFragment.data)
-=======
-        view.translatesAutoresizingMaskIntoConstraints = false
         view.setLineFragment(lineFragment.data, renderer: lineFragmentRenderer)
->>>>>>> c045ffcf
         view.frame.origin = CGPoint(x: edgeInsets.left, y: yPos)
         layoutView?.addSubview(view, positioned: .below, relativeTo: nil)
         view.needsDisplay = true
